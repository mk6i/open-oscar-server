services:
  cert-gen:
    image: ras-certgen:latest
    volumes:
      - ./certs:/work/certs
    working_dir: /work/certs
    entrypoint: [ "/bin/sh", "-c" ]
    environment:
      - OSCAR_HOST=${OSCAR_HOST}
    command: ["openssl req -x509 -newkey rsa:1024 -keyout key.pem -out cert.pem -sha256 -days 365 -nodes -subj \"/CN=${OSCAR_HOST}\" && cat cert.pem key.pem > server.pem && rm cert.pem key.pem"]

  nss-gen:
    image: ras-certgen:latest
    volumes:
      - ./certs:/work/certs
    working_dir: /work/certs
    entrypoint: [ "/bin/sh", "-c" ]
<<<<<<< HEAD
    environment:
      - OSCAR_HOST=${OSCAR_HOST}
    command: ["rm -rf nss && mkdir -p nss && certutil -N -d nss --empty-password && certutil -A -n \"RAS\" -t \"CT,,C\" -i server.pem -d nss"]
=======
    command: >
      '
      mkdir -p nss &&
      certutil -N -d nss --empty-password &&
      certutil -A -n "RAS" -t "CT,,C" -i server.pem -d nss
      '
>>>>>>> fb56d9f7

  retro-aim-server:
    image: ras:latest
    ports:
      - "5190:5190"
      - "9898:9898"
      - "8080:8080"
    env_file:
      - ./config/ssl/settings.env
    volumes:
      - .:/project
    working_dir: /project

  stunnel:
    image: ras-stunnel:5.75-openssl-1.0.2u
    ports:
      - "443:443"
      - "5193:5193"
    volumes:
      - ./config/ssl/stunnel.conf:/etc/stunnel/stunnel.conf:ro
      - ./certs:/etc/stunnel/certs:ro
    command: stunnel.conf<|MERGE_RESOLUTION|>--- conflicted
+++ resolved
@@ -15,36 +15,32 @@
       - ./certs:/work/certs
     working_dir: /work/certs
     entrypoint: [ "/bin/sh", "-c" ]
-<<<<<<< HEAD
     environment:
       - OSCAR_HOST=${OSCAR_HOST}
     command: ["rm -rf nss && mkdir -p nss && certutil -N -d nss --empty-password && certutil -A -n \"RAS\" -t \"CT,,C\" -i server.pem -d nss"]
-=======
-    command: >
-      '
-      mkdir -p nss &&
-      certutil -N -d nss --empty-password &&
-      certutil -A -n "RAS" -t "CT,,C" -i server.pem -d nss
-      '
->>>>>>> fb56d9f7
 
   retro-aim-server:
     image: ras:latest
     ports:
       - "5190:5190"
+      - "5191:5191"
+      - "5192:5192"
+      - "5193:5193"
+      - "5194:5194"
+      - "5195:5195"
+      - "5196:5196"
+      - "5197:5197"
+      - "8080:8080"
       - "9898:9898"
-      - "8080:8080"
     env_file:
-      - ./config/ssl/settings.env
-    volumes:
-      - .:/project
-    working_dir: /project
+      - ./config/settings.env
+    environment:
+      - OSCAR_HOST=${OSCAR_HOST}
 
   stunnel:
     image: ras-stunnel:5.75-openssl-1.0.2u
     ports:
       - "443:443"
-      - "5193:5193"
     volumes:
       - ./config/ssl/stunnel.conf:/etc/stunnel/stunnel.conf:ro
       - ./certs:/etc/stunnel/certs:ro
