package toc

import (
	"bufio"
	"bytes"
	"context"
	"errors"
	"fmt"
	"io"
	"log/slog"
	"net"
	"net/http"
	"net/netip"
	"sync"
	"time"

	"golang.org/x/sync/errgroup"

	"github.com/mk6i/retro-aim-server/state"
	"github.com/mk6i/retro-aim-server/wire"
)

// bufferedConn is a wrapper around net.Conn that allows peeking into the
// incoming connection without consuming data. It is useful for multiplexing
// TOC/HTTP and TOC/FLAP connections.
//
// It embeds net.Conn, so all standard connection methods remain available.
type bufferedConn struct {
	r *bufio.Reader
	net.Conn
}

// newBufferedConn wraps a net.Conn with buffered reading capabilities.
func newBufferedConn(c net.Conn) bufferedConn {
	return bufferedConn{bufio.NewReader(c), c}
}

// Peek returns the next n bytes from the buffer without advancing the reader.
// If fewer than n bytes are available, it returns an error.
func (b bufferedConn) Peek(n int) ([]byte, error) {
	return b.r.Peek(n)
}

// Read reads data into p from the buffered connection.
// It prioritizes buffered data before reading from the underlying connection.
func (b bufferedConn) Read(p []byte) (int, error) {
	return b.r.Read(p)
}

// channelListener is an implementation of net.Listener that accepts connections
// from a channel instead of a network socket. It is useful for attaching an
// HTTP service to a connection on the fly.
type channelListener struct {
	ch chan net.Conn // Channel used to receive connections.
}

// Accept waits for and returns the next connection from the channel.
// If the channel is closed, it returns io.EOF to indicate no more connections.
func (l *channelListener) Accept() (net.Conn, error) {
	ch, ok := <-l.ch
	if !ok {
		return nil, io.EOF
	}
	return ch, nil
}

// Close closes the listener. Since channelListener does not manage an actual
// network connection, this is a no-op and always returns nil.
func (l *channelListener) Close() error {
	return nil
}

// Addr returns the network address of the listener.
// Since channelListener is not bound to a real network address, it returns nil.
func (l *channelListener) Addr() net.Addr {
	return nil
}

// Server implements a TOC protocol server that multiplexes TOC/HTTP and
// TOC/FLAP requests. It acts as a gateway, forwarding all TOC requests
// to the OSCAR server for processing.
type Server struct {
	BOSProxy   OSCARProxy
	ListenAddr string
	Logger     *slog.Logger
}

func (rt Server) Start(ctx context.Context) error {
	listener, err := net.Listen("tcp", rt.ListenAddr)
	if err != nil {
		return fmt.Errorf("unable to start TOC server: %w", err)
	}

	rt.Logger.InfoContext(ctx, "starting server", "listen_host", rt.ListenAddr)

	go func() {
		<-ctx.Done()
		_ = listener.Close()
	}()

	httpServer := &http.Server{
		Handler: rt.BOSProxy.NewServeMux(),
		BaseContext: func(net.Listener) context.Context {
			return ctx
		},
	}

	httpCh := make(chan net.Conn)
	defer close(httpCh)

	go func() {
		_ = httpServer.Serve(&channelListener{ch: httpCh})
	}()

	wg := sync.WaitGroup{}
	for {
		conn, err := listener.Accept()
		if err != nil {
			if errors.Is(err, net.ErrClosed) {
				break
			}
			rt.Logger.ErrorContext(ctx, "accept failed", "err", err.Error())
			continue
		}

		wg.Add(1)
		go func() {
			defer wg.Done()
			rt.dispatchConn(conn, ctx, httpCh)
		}()
	}

	if !waitForShutdown(&wg) {
		rt.Logger.ErrorContext(ctx, "shutdown complete, but connections didn't close cleanly")
	} else {
		rt.Logger.InfoContext(ctx, "shutdown complete")
	}

	return nil
}

// dispatchConn inspects and routes an incoming connection. If the connection
// starts with "FLAP", handle as TOC/FLAP; otherwise, dispatch for HTTP
// processing.
func (rt Server) dispatchConn(conn net.Conn, ctx context.Context, httpCh chan net.Conn) error {
	bufCon := newBufferedConn(conn)

	doFlap := "FLAP"
	buf, err := bufCon.Peek(len(doFlap))
	if err != nil {
		return fmt.Errorf("bufCon.Peek: %w", err)
	}

	if string(buf) == doFlap {
		if err = rt.dispatchFLAP(ctx, bufCon); err != nil {
			return fmt.Errorf("dispatchFLAP: %w", err)
		}
		return nil
	}

	select {
	case httpCh <- bufCon:
		return nil
	case <-ctx.Done():
		return nil
	}
}

func (rt Server) dispatchFLAP(ctx context.Context, conn net.Conn) error {
	defer func() {
		_ = conn.Close()
	}()
	ctx = context.WithValue(ctx, "ip", conn.RemoteAddr().String())

	clientFlap, err := rt.initFLAP(conn)
	if err != nil {
		return err
	}

	sessBOS, err := rt.login(ctx, clientFlap)
	if err != nil {
		return fmt.Errorf("rt.login: %w", err)
	}
	if sessBOS == nil {
		return nil // user not found
	}

	ctx = context.WithValue(ctx, "screenName", sessBOS.IdentScreenName())

<<<<<<< HEAD
	remoteAddr, ok := ctx.Value("ip").(string)
	if ok {
		ip, err := netip.ParseAddrPort(remoteAddr)
		if err != nil {
			return errors.New("unable to parse ip addr")
		}
		sessBOS.SetRemoteAddr(&ip)
	}

	defer rt.BOSProxy.Signout(ctx, sessBOS)
=======
	chatRegistry := NewChatRegistry()

	defer rt.BOSProxy.Signout(ctx, sessBOS, chatRegistry)
>>>>>>> d977ed5f

	// messages from TOC client
	fromCh := make(chan wire.FLAPFrame, 1)
	// messages to TOC client
	toCh := make(chan []byte, 2)

	// read in messages from client. when client disconnects, it closes fromCh.
	go rt.readFromClient(ctx, fromCh, clientFlap)

	g, gCtx := errgroup.WithContext(ctx)

	g.Go(func() error {
		return rt.BOSProxy.RecvBOS(gCtx, sessBOS, chatRegistry, toCh)
	})
	g.Go(func() error {
		return rt.sendToClient(gCtx, toCh, clientFlap)
	})
	g.Go(func() error {
		return rt.processCommands(gCtx, g.Go, sessBOS, chatRegistry, fromCh, toCh)
	})

	err = g.Wait()
	if errors.Is(err, errDisconnect) {
		err = nil
	}
	return err
}

func (rt Server) processCommands(
	ctx context.Context,
	doAsync func(f func() error),
	sessBOS *state.Session,
	chatRegistry *ChatRegistry,
	fromCh <-chan wire.FLAPFrame,
	toCh chan<- []byte,
) error {
	for {
		select {
		case <-ctx.Done():
			return nil
		case clientFrame, ok := <-fromCh:
			if !ok {
				return nil
			}
			clientFrame.Payload = bytes.TrimRight(clientFrame.Payload, "\x00") // trim null terminator

			if len(clientFrame.Payload) == 0 {
				return errors.New("TOC command is empty")
			}
			if len(clientFrame.Payload) > 2048 {
				return errors.New("TOC command exceeds maximum length (2048)")
			}

			msg, ok := rt.BOSProxy.RecvClientCmd(ctx, sessBOS, chatRegistry, clientFrame.Payload, toCh, doAsync)
			if !ok {
				return nil
			}
			if len(msg) > 0 {
				select {
				case toCh <- []byte(msg):
				case <-ctx.Done():
					return nil
				}
			}
		}
	}
}

func (rt Server) sendToClient(ctx context.Context, toClient <-chan []byte, clientFlap *wire.FlapClient) error {
	for {
		select {
		case <-ctx.Done():
			return nil
		case msg := <-toClient:
			if err := clientFlap.SendDataFrame(msg); err != nil {
				return fmt.Errorf("clientFlap.SendDataFrame: %w", err)
			}
			if rt.Logger.Enabled(ctx, slog.LevelDebug) {
				rt.Logger.DebugContext(ctx, "server response", "command", msg)
			} else {
				// just log the command, omit params
				idx := len(msg)
				if col := bytes.IndexByte(msg, ':'); col > -1 {
					idx = col
				}
				rt.Logger.InfoContext(ctx, "server response", "command", msg[0:idx])
			}
		}
	}
}

func (rt Server) login(ctx context.Context, clientFlap *wire.FlapClient) (*state.Session, error) {
	clientFrame, err := clientFlap.ReceiveFLAP()
	if err != nil {
		if errors.Is(err, io.EOF) {
			return nil, nil
		}
		return nil, fmt.Errorf("clientFlap.ReceiveFLAP: %w", err)
	}

	sessBOS, reply := rt.BOSProxy.Signon(ctx, clientFrame.Payload)
	for _, m := range reply {
		if err := clientFlap.SendDataFrame([]byte(m)); err != nil {
			return nil, fmt.Errorf("clientFlap.SendDataFrame: %w", err)
		}
	}

	return sessBOS, nil
}

func (rt Server) readFromClient(ctx context.Context, msgCh chan<- wire.FLAPFrame, clientFlap *wire.FlapClient) {
	defer close(msgCh)

	for {
		clientFrame, err := clientFlap.ReceiveFLAP()
		if err != nil {
			if !(errors.Is(err, io.EOF) || errors.Is(err, net.ErrClosed)) {
				rt.Logger.ErrorContext(ctx, "ReceiveFLAP error", "err", err.Error())
			}
			break
		}

		if clientFrame.FrameType == wire.FLAPFrameSignoff {
			break // client disconnected
		}
		if clientFrame.FrameType == wire.FLAPFrameKeepAlive {
			continue // keep alive heartbeat
		}
		if clientFrame.FrameType != wire.FLAPFrameData {
			rt.Logger.ErrorContext(ctx, "unexpected clientFlap clientFrame type", "type", clientFrame.FrameType)
			break
		}
		msgCh <- clientFrame
	}
}

// initFLAP sets up a new FLAP connection. It returns a flap client if the
// connection successfully initialized.
func (rt Server) initFLAP(rw io.ReadWriter) (*wire.FlapClient, error) {
	expected := "FLAPON\r\n\r\n"
	buf := make([]byte, len(expected))

	_, err := io.ReadFull(rw, buf)
	if err != nil {
		return nil, fmt.Errorf("io.ReadFull: %w", err)
	}
	if expected != string(buf) {
		return nil, fmt.Errorf("expected FLAPON, got %s", buf)
	}

	clientFlap := wire.NewFlapClient(0, rw, rw)

	if err := clientFlap.SendSignonFrame(nil); err != nil {
		return nil, fmt.Errorf("clientFlap.SendSignonFrame: %w", err)
	}
	if _, err := clientFlap.ReceiveSignonFrame(); err != nil {
		return nil, fmt.Errorf("clientFlap.ReceiveSignonFrame: %w", err)
	}

	return clientFlap, nil
}

// waitForShutdown returns when either the wg completes or 5 seconds has
// passed. This is a temporary hack to ensure that the server shuts down even
// if all the TCP connections do not drain. Return true if the shutdown is
// clean.
func waitForShutdown(wg *sync.WaitGroup) bool {
	ch := make(chan struct{})

	go func() {
		wg.Wait() // goroutine leak if wg never completes
		close(ch)
	}()

	select {
	case <-ch:
		return true
	case <-time.After(time.Second * 5):
		return false
	}
}<|MERGE_RESOLUTION|>--- conflicted
+++ resolved
@@ -187,7 +187,6 @@
 
 	ctx = context.WithValue(ctx, "screenName", sessBOS.IdentScreenName())
 
-<<<<<<< HEAD
 	remoteAddr, ok := ctx.Value("ip").(string)
 	if ok {
 		ip, err := netip.ParseAddrPort(remoteAddr)
@@ -197,12 +196,9 @@
 		sessBOS.SetRemoteAddr(&ip)
 	}
 
-	defer rt.BOSProxy.Signout(ctx, sessBOS)
-=======
 	chatRegistry := NewChatRegistry()
 
 	defer rt.BOSProxy.Signout(ctx, sessBOS, chatRegistry)
->>>>>>> d977ed5f
 
 	// messages from TOC client
 	fromCh := make(chan wire.FLAPFrame, 1)
